--- conflicted
+++ resolved
@@ -25,15 +25,11 @@
 publishDevelopmentVersion:
   stage: release
   script:
-<<<<<<< HEAD
     - gradle publishJvmPublicationToGitlabRepository
     - gradle publishMultiplatformPublicationToGitlabRepository
     - gradle publishMetadataPublicationToGitlabRepository
   tags:
     - docker
-=======
-    - gradle publishJvmPublicationToGitlabRepository publishMetadataPublicationToGitlabRepository
->>>>>>> d6718a14
   only:
     - develop
 
