package com.jessecorbett.diskord.api.websocket

import com.jessecorbett.diskord.api.DiscordUserType
import com.jessecorbett.diskord.api.exception.DiscordCompatibilityException
import com.jessecorbett.diskord.api.model.UserStatus
import com.jessecorbett.diskord.api.rest.client.DiscordClient
import com.jessecorbett.diskord.api.websocket.commands.Identify
import com.jessecorbett.diskord.api.websocket.commands.IdentifyShard
import com.jessecorbett.diskord.api.websocket.commands.Resume
import com.jessecorbett.diskord.api.websocket.commands.UpdateStatus
import com.jessecorbett.diskord.api.websocket.events.DiscordEvent
import com.jessecorbett.diskord.api.websocket.events.Hello
import com.jessecorbett.diskord.api.websocket.events.Ready
import com.jessecorbett.diskord.api.websocket.model.GatewayMessage
import com.jessecorbett.diskord.api.websocket.model.OpCode
import com.jessecorbett.diskord.api.websocket.model.UserStatusActivity
import com.jessecorbett.diskord.internal.websocketClient
import com.jessecorbett.diskord.util.DEBUG_MODE
import com.jessecorbett.diskord.util.defaultJson
import com.jessecorbett.diskord.util.toHexDump
import io.ktor.client.HttpClient
import io.ktor.client.engine.HttpClientEngineConfig
import io.ktor.client.engine.HttpClientEngineFactory
import io.ktor.client.features.logging.DEFAULT
import io.ktor.client.features.logging.LogLevel
import io.ktor.client.features.logging.Logger
import io.ktor.client.features.logging.Logging
import io.ktor.client.features.websocket.WebSockets
import io.ktor.client.features.websocket.wss
import io.ktor.http.cio.websocket.*
import io.ktor.util.KtorExperimentalAPI
import kotlinx.coroutines.*
import kotlinx.coroutines.channels.ClosedReceiveChannelException
import kotlinx.serialization.SerializationStrategy
import kotlinx.serialization.json.Json
import kotlinx.serialization.json.JsonElement
import kotlinx.serialization.json.JsonPrimitive
import mu.KotlinLogging
import kotlin.coroutines.CoroutineContext

/**
 * Representation and container of a websocket connection to the discord gateway.
 *
 * @property token The user API token.
 * @property eventListener The event listener to call for gateway events.
 * @property sessionId The id of the session, null if this is a new connection.
 * @property sequenceNumber The gateway sequence number, initially null if this is a new connection.
 * @property shardId The id of this shard of the bot, 0 if this is the DM shard or the only shard.
 * @property userType The type of API user, assumed to be a bot.
 * @property eventListenerContext The coroutine context to run [EventListener] events in.
 * @param heartbeatContext The coroutine context to process heartbeat events to the gateway in.
 * @param httpClient The http client to use to create the websocket connection.
 * @property gatewayUrl The url to connect to. Will be fetched it not provided.
 *
 * @constructor Provisions and connects a websocket connection for the user to discord.
 */
@UseExperimental(KtorExperimentalAPI::class, ExperimentalCoroutinesApi::class)
class DiscordWebSocket(
    private val token: String,
    private val eventListener: EventListener,
    private var sessionId: String? = null,
    private var sequenceNumber: Int? = null,
    private val shardId: Int = 0,
    private val shardCount: Int = 0,
    private val userType: DiscordUserType = DiscordUserType.BOT,
    private val eventListenerContext: CoroutineContext = Dispatchers.Default,
    heartbeatContext: CoroutineContext = Dispatchers.Default,
    httpClient: HttpClientEngineFactory<HttpClientEngineConfig> = websocketClient(),
    private var gatewayUrl: String? = null
) {
    private val logger = KotlinLogging.logger {}
    private val socketClient: HttpClient = HttpClient(httpClient).config {
        install(WebSockets)
        if (DEBUG_MODE) {
            install(Logging) {
                logger = Logger.DEFAULT
                level = LogLevel.ALL
            }
        }
    }

    private val eventListenerScope = CoroutineScope(eventListenerContext)
    private val heartbeatScope = CoroutineScope(heartbeatContext)

    private var heartbeatJob: Job? = null
    private var sendWebsocketMessage: (suspend (String) -> Unit)? = null
    private var stop: suspend (WebSocketCloseCode, String) -> Unit = { _, _ -> }

    private var expectedOpen = false
    private var isOpen = false

    private suspend fun initializeConnection() {
        val url = gatewayUrl ?: DiscordClient(token, userType).getBotGateway().let {
            logger.debug { it }
            it.url.removePrefix("wss://")
        }
        gatewayUrl = url

        isOpen = true

        logger.trace { "Attempting a websocket connection" }
        try {
            socketClient.wss(host = url, port = 443, request = {
                logger.trace { "Building socket HttpRequest" }
            }) {
                logger.info { "Starting socket connection" }

                sendWebsocketMessage = this::send
                stop = { code, reason -> close(CloseReason(code.code, reason)) }

                launch {
                    val closeReason = this@wss.closeReason.await()
                    if (closeReason == null) {
                        logger.warn { "Closed with no close reason, probably a connection issue" }
                    } else {
                        val closeCode = WebSocketCloseCode.values().find { it.code == closeReason.code }
                        val message = if (closeReason.message.isEmpty()) {
                            "Closed with code '$closeCode' with no reason provided"
                        } else {
                            "Closed with code '$closeCode' for reason '${closeReason.message}'"
                        }
                        logger.warn { message }
                    }
                }

                logger.info { "Starting incoming loop" }

                while (!incoming.isClosedForReceive) {
                    val message = try {
                        incoming.receive()
                    } catch (e: ClosedReceiveChannelException) {
                        logger.warn { "Receive channel is closed" }
                        break
                    }

                    logger.trace { "Incoming Message:\n${message.data.toHexDump()}" }

<<<<<<< HEAD
                when (message) {
                    is Frame.Text -> {
                        val text = message.readText()
                        receiveMessage(defaultJson.parse(GatewayMessage.serializer(), text))
                    }
                    is Frame.Binary -> {
                        TODO("Add support for binary formatted data")
                    }
                    is Frame.Close -> {
                        logger.info { "Closing with message: $message" }
                    }
                    is Frame.Ping, is Frame.Pong -> {
                        // Not used
                        logger.debug { message }
=======
                    when (message) {
                        is Frame.Text -> {
                            val text = message.readText()
                            receiveMessage(Json.nonstrict.parse(GatewayMessage.serializer(), text))
                        }
                        is Frame.Binary -> {
                            TODO("Add support for binary formatted data")
                        }
                        is Frame.Close -> {
                            logger.info { "Closing with message: $message" }
                        }
                        is Frame.Ping, is Frame.Pong -> {
                            // Not used
                            logger.debug { message }
                        }
>>>>>>> 7c6a4048
                    }
                }
                logger.info { "Exited the incoming loop" }

            }
        } finally {
            isOpen = false
            logger.info { "Socket connection has closed" }
        }
    }

    /**
     * Starts the websocket.
     */
    suspend fun start() {
        expectedOpen = true
        var delayTime = 1
        while (expectedOpen) {
            try {
                initializeConnection()
                delayTime = 1
            } catch (e: Exception) {
                logger.warn { "Connection threw exception with error: " + e.message }
                logger.info { "Retrying connection after $delayTime seconds" }
                delay(delayTime * 1000L)
                if (delayTime < 32) delayTime *= 2
            }
        }
    }

    /**
     * Shuts down the connection.
     */
    suspend fun close() {
        logger.debug { "Closing connection" }
        expectedOpen = false
        heartbeatJob?.cancel()
        heartbeatJob = null
        stop(WebSocketCloseCode.NORMAL_CLOSURE, "Requested close")
        // Block until the connection is confirmed closed, handling race conditions
        while (isOpen) {
            delay(100)
        }
        logger.info { "Closed connection" }
    }

    /**
     * Restarts the connection.
     *
     * Maintains sessionId and sequenceNumber so events happening during restart and resumes.
     */
    suspend fun restart() {
        logger.debug { "Restarting connection" }
        try {
            close()
        } finally {
            start()
        }
        logger.info { "Restarted connection" }
    }

    /**
     * Sets the user status in Discord.
     *
     * @param status The user status to set to.
     * @param isAfk If the user is AFK.
     * @param idleTime How long the user has been idle, in milliseconds.
     * @param activity The activity, if any, that the user is performing.
     */
    suspend fun setStatus(status: UserStatus, isAfk: Boolean = false, idleTime: Int? = null, activity: UserStatusActivity? = null) {
        sendGatewayMessage(OpCode.STATUS_UPDATE, UpdateStatus(idleTime, activity, status, isAfk), UpdateStatus.serializer())
    }

    private suspend fun receiveMessage(gatewayMessage: GatewayMessage) {
        logger.trace { "Received OpCode ${gatewayMessage.opCode}" }
        when (gatewayMessage.opCode) {
            OpCode.DISPATCH -> {
                sequenceNumber = gatewayMessage.sequenceNumber
                receiveGatewayMessage(gatewayMessage)
            }
            OpCode.HEARTBEAT -> {
                sendGatewayMessage(OpCode.HEARTBEAT_ACK)
            }
            OpCode.RECONNECT -> {
                logger.info { "Server requested a reconnect" }
                restart()
            }
            OpCode.INVALID_SESSION -> {
                logger.warn { "The session was invalid, falling back to new session behavior" }
                sessionId = null
                sequenceNumber = null
                restart()
            }
            OpCode.HELLO -> {
                initializeSession(defaultJson.fromJson(Hello.serializer(), gatewayMessage.dataPayload!!))
            }
            OpCode.HEARTBEAT_ACK -> {
                // TODO: We should handle errors to do with a lack of heartbeat ack, possibly restart.
                // Additional note, I've not observed Discord actually sending heartbeats
            }
            else -> {
                throw DiscordCompatibilityException("Reached unreachable OpCode: ${gatewayMessage.opCode.name} (${gatewayMessage.opCode.code})")
            }
        }
    }

    private suspend fun initializeSession(hello: Hello) {
        if (sessionId != null && sequenceNumber != null) { // RESUME
            // Compiler doesn't understand 2 != null's so we have to assert they're non-null
            sendGatewayMessage(OpCode.RESUME, Resume(token, sessionId!!, sequenceNumber!!), Resume.serializer())
        } else if (shardCount > 0) { // IDENTIFY (sharded)
            sendGatewayMessage(OpCode.IDENTIFY, IdentifyShard(token, listOf(shardId, shardCount)), IdentifyShard.serializer())
        } else { // IDENTIFY (unsharded)
            sendGatewayMessage(OpCode.IDENTIFY, Identify(token), Identify.serializer())
        }

        heartbeatJob?.cancel()
        heartbeatJob = heartbeatScope.launch {
            while (this.isActive) {
                if (sequenceNumber != null) {
                    sendGatewayMessage(OpCode.HEARTBEAT, JsonPrimitive(sequenceNumber))
                    delay(hello.heartbeatInterval)
                }
            }
        }
    }

    private suspend fun receiveGatewayMessage(gatewayMessage: GatewayMessage) {
        gatewayMessage.dataPayload
            ?: throw DiscordCompatibilityException("Encountered DiscordEvent ${gatewayMessage.event} without event data")

        val discordEvent = DiscordEvent.values().find { it.name == gatewayMessage.event }
            ?: return // Ignore unknown events, since we receive non-bot events because I guess it's hard for discord to not send bots non-bot events

        logger.debug { "Received Dispatch $discordEvent" }

        if (discordEvent == DiscordEvent.READY) {
            sessionId = defaultJson.fromJson(Ready.serializer(), gatewayMessage.dataPayload).sessionId
        }

        eventListenerScope.launch {
            try {
                dispatchEvent(eventListener, discordEvent, gatewayMessage.dataPayload)
            } catch (e: Throwable) {
                logger.warn(e) { "Dispatched event caused exception $e" }
            }
        }
    }

    private suspend fun sendGatewayMessage(opCode: OpCode, data: JsonElement? = null, event: DiscordEvent? = null) {
        logger.debug { "Sending OpCode: $opCode" }
        val eventName = event?.name ?: ""
        val message = GatewayMessage(opCode, data, sequenceNumber, eventName)
        sendWebsocketMessage!!.invoke(defaultJson.stringify(GatewayMessage.serializer(), message))
    }

    private suspend fun <T> sendGatewayMessage(opCode: OpCode, data: T, serializer: SerializationStrategy<T>, event: DiscordEvent? = null) {
        logger.debug { "Sending OpCode: $opCode" }
        val eventName = event?.name ?: ""
        val message = GatewayMessage(opCode, defaultJson.toJson(serializer, data), sequenceNumber, eventName)
        sendWebsocketMessage!!.invoke(defaultJson.stringify(GatewayMessage.serializer(), message))
    }
}<|MERGE_RESOLUTION|>--- conflicted
+++ resolved
@@ -135,7 +135,6 @@
 
                     logger.trace { "Incoming Message:\n${message.data.toHexDump()}" }
 
-<<<<<<< HEAD
                 when (message) {
                     is Frame.Text -> {
                         val text = message.readText()
@@ -150,26 +149,10 @@
                     is Frame.Ping, is Frame.Pong -> {
                         // Not used
                         logger.debug { message }
-=======
-                    when (message) {
-                        is Frame.Text -> {
-                            val text = message.readText()
-                            receiveMessage(Json.nonstrict.parse(GatewayMessage.serializer(), text))
-                        }
-                        is Frame.Binary -> {
-                            TODO("Add support for binary formatted data")
-                        }
-                        is Frame.Close -> {
-                            logger.info { "Closing with message: $message" }
-                        }
-                        is Frame.Ping, is Frame.Pong -> {
-                            // Not used
-                            logger.debug { message }
-                        }
->>>>>>> 7c6a4048
                     }
                 }
-                logger.info { "Exited the incoming loop" }
+            }
+            logger.info { "Exited the incoming loop" }
 
             }
         } finally {
