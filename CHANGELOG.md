# Changelog

<<<<<<< HEAD
## [X.X.X] - YYYY-MM-DD

### Added
- Added class `Permissions` to help interact with permissions masks
- Added enum class `Permission` containing all currently supported permissions
- Added function `computePermissions` to determine permissions overwrites for a given channel (see Discord documentation for more information)

### Changed
- `Permissions` class is now used where permissions `Int` properties were previously used

## [1.4.0] - 2019-03-17

### Added
- User status support

### Changed
- Migrated from OkHttp to Ktor
- Reworked coroutine usage on websocket interface
- Enhanced logging tooling
- Updated dependencies

### Removed
- Pretty much all of the JVM specific code
=======
## [1.3.3] - 2019--05-05

### Changed
- Fixed a bug where Emoji had a list of Role models instead of ids
>>>>>>> 0d7f91dc

## [1.3.0] - 2019-02-03

### Changed
- Ported internal structure to be a multiplatform project
- Ported to kotlinx.serialization from jackson

## [1.2.0] - 2019-01-20

### Added
- Added a typealias `Color` for `Int` to be used in embeds and roles.
- Added object `Colors`, providing a list of predefined `Color` values, as well as conversion functions for RGB and hex values.

### Changed
- SNAPSHOT builds now maintain same naming scheme as release builds, remain in gitlab packages repository.
- `Message.delete` and `MessageUpdate.delete` extension functions will now filter out `DiscordNotFoundExceptions` as they are not meaningful exceptions in that scenario.

### Other notes
- Gradle CI/CD build has been optimized.
- Initial project and architectural changes have begun for migrating to a multiplatform project.<|MERGE_RESOLUTION|>--- conflicted
+++ resolved
@@ -1,35 +1,9 @@
 # Changelog
 
-<<<<<<< HEAD
-## [X.X.X] - YYYY-MM-DD
-
-### Added
-- Added class `Permissions` to help interact with permissions masks
-- Added enum class `Permission` containing all currently supported permissions
-- Added function `computePermissions` to determine permissions overwrites for a given channel (see Discord documentation for more information)
-
-### Changed
-- `Permissions` class is now used where permissions `Int` properties were previously used
-
-## [1.4.0] - 2019-03-17
-
-### Added
-- User status support
-
-### Changed
-- Migrated from OkHttp to Ktor
-- Reworked coroutine usage on websocket interface
-- Enhanced logging tooling
-- Updated dependencies
-
-### Removed
-- Pretty much all of the JVM specific code
-=======
 ## [1.3.3] - 2019--05-05
 
 ### Changed
 - Fixed a bug where Emoji had a list of Role models instead of ids
->>>>>>> 0d7f91dc
 
 ## [1.3.0] - 2019-02-03
 
