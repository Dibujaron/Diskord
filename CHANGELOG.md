--- conflicted
+++ resolved
@@ -1,10 +1,6 @@
 # Changelog
 
-<<<<<<< HEAD
-## [1.5.0] - XXXX-XX-XX
-=======
 ## [1.4.2] - 2019-08-20
->>>>>>> c88f009f
 
 *Note: Several classes and constants have been re-arranged in the* `com.jessecorbett.diskord.api.rest.client.internal` 
 *package to help facilitate better testing. Any code depending on these changes will break. It is highly recommended 
