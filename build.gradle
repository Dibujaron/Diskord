plugins {
    id 'org.jetbrains.kotlin.multiplatform' version '1.3.20'
    id 'kotlinx-serialization' version '1.3.20'
    id 'maven-publish'
    id "com.jfrog.bintray" version "1.8.4"
    id "org.jetbrains.dokka" version "0.9.17"
}

group = 'com.jessecorbett'
version = diskordVersion

dokka {
    outputFormat = "html"
    outputDirectory = "public"
    kotlinTasks {
        // dokka fails to retrieve sources from MPP-tasks so they must be set empty to avoid exception
        []
    }
    sourceRoot {
        path = "src/commonMain/kotlin"
        platforms = ["Common"]
    }
    sourceRoot {
        path = "src/jvmMain/kotlin"
        platforms = ["JVM"]
    }
    sourceRoot {
        path = "src/jsMain/kotlin"
        platforms = ["JS"]
    }

    linkMapping {
        dir = "src/commonMain/kotlin"
        url = "https://gitlab.com/jesselcorbett/Diskord/tree/master/src/commonMain/kotlin"
        suffix = "#L"
    }
    linkMapping {
        dir = "src/jvmMain/kotlin"
        url = "https://gitlab.com/jesselcorbett/Diskord/tree/master/src/jvmMain/kotlin"
        suffix = "#L"
    }
    linkMapping {
        dir = "src/jsMain/kotlin"
        url = "https://gitlab.com/jesselcorbett/Diskord/tree/master/src/jsMain/kotlin"
        suffix = "#L"
    }
}

def pomConfig = {
    licenses {
        license {
            name 'The Apache Software License, Version 2.0'
            url 'http://www.apache.org/licenses/LICENSE-2.0.txt'
            distribution 'repo'
        }
    }

    developers {
        developer {
            id 'jesse corbett'
            name 'Jesse Corbett'
            email 'jesselcorbett@gmail.com'
        }
    }

    scm {
        url 'https://gitlab.com/jesselcorbett/Diskord'
    }
}

repositories {
    mavenCentral()
    maven { url "https://kotlin.bintray.com/kotlinx" } // kotlinx.serialization
}

kotlin {
    targets {
        fromPreset(presets.jvm, 'jvm') {
            mavenPublication {
                artifactId 'diskord'
                pom.withXml {
                    def root = asNode()
                    root.appendNode('description', 'A Kotlin wrapper around the Discord API')
                    root.appendNode('name', 'Diskord')
                    root.appendNode('url', 'https://gitlab.com/jesselcorbett/Diskord')
                    root.children().last() + pomConfig
                }
            }
        }
//        fromPreset(presets.js, 'js')
    }
    sourceSets {
        commonMain {
            dependencies {
                implementation "org.jetbrains.kotlin:kotlin-stdlib-common:${kotlinVersion}"
                implementation 'org.jetbrains.kotlinx:kotlinx-coroutines-core-common:1.1.1'
<<<<<<< HEAD
                implementation 'org.jetbrains.kotlinx:kotlinx-serialization-runtime-common:0.10.0'
                implementation 'io.github.microutils:kotlin-logging-common:1.6.22'
=======
                api 'org.jetbrains.kotlinx:kotlinx-serialization-runtime-common:0.10.0'
>>>>>>> 7adf940e
            }
        }
        commonTest {
            dependencies {
                implementation "org.jetbrains.kotlin:kotlin-test-common:${kotlinVersion}"
                implementation "org.jetbrains.kotlin:kotlin-test-annotations-common:${kotlinVersion}"
                implementation 'com.willowtreeapps.assertk:assertk-common:0.13'
                implementation 'io.mockk:mockk-common:1.9'
            }
        }

        jvmMain {
            dependencies {
                implementation "org.jetbrains.kotlin:kotlin-stdlib-jdk8:${kotlinVersion}"
                implementation "org.jetbrains.kotlin:kotlin-reflect:${kotlinVersion}"
                implementation 'org.jetbrains.kotlinx:kotlinx-coroutines-core:1.1.1'
<<<<<<< HEAD
                implementation 'org.jetbrains.kotlinx:kotlinx-serialization-runtime:0.10.0'
                implementation 'com.squareup.okhttp3:okhttp:3.12.1'
                implementation 'io.github.microutils:kotlin-logging:1.6.22'
=======
                api 'org.jetbrains.kotlinx:kotlinx-serialization-runtime:0.10.0'
                implementation 'com.squareup.okhttp3:okhttp:3.13.1'
                implementation 'com.squareup.okio:okio:2.2.2'
                implementation 'org.slf4j:slf4j-api:1.7.25'
>>>>>>> 7adf940e
            }
        }
        jvmTest {
            dependencies {
                implementation 'org.jetbrains.kotlin:kotlin-test-junit5'
                implementation 'org.junit.jupiter:junit-jupiter-engine:5.3.2'
                implementation 'com.willowtreeapps.assertk:assertk-jvm:0.13'
                implementation 'io.mockk:mockk:1.9'
            }
        }

//        jsMain {
//            dependencies {
//                implementation "org.jetbrains.kotlin:kotlin-stdlib-js:${kotlinVersion}"
//                implementation 'org.jetbrains.kotlinx:kotlinx-serialization-runtime-js:0.10.0'
//                implementation 'io.github.microutils:kotlin-logging-js:1.6.22'
//            }
//        }
//        jsTest {
//            dependencies {
//                implementation "org.jetbrains.kotlin:kotlin-test-js:${kotlinVersion}"
//            }
//        }
    }
}

jvmTest {
    useJUnitPlatform()
}

bintray {
    user = System.getenv("BINTRAY_USER")
    key = System.getenv("BINTRAY_KEY")

    publish = true

    pkg {
        repo = 'diskord'
        name = 'diskord'
        licenses = ['Apache-2.0']
        vcsUrl = 'https://gitlab.com/jesselcorbett/Diskord'
        publications = ['jvm']
        version {
            name = diskordVersion
        }
    }
}

publishing {
    repositories {
        maven {
            name = "gitlab"
            url = "https://gitlab.com/api/v4/projects/${System.getenv("CI_PROJECT_ID")}/packages/maven"
            credentials(HttpHeaderCredentials) {
                name = "Job-Token"
                value = System.getenv("CI_JOB_TOKEN")
            }
            authentication {
                header(HttpHeaderAuthentication)
            }
        }
    }
}<|MERGE_RESOLUTION|>--- conflicted
+++ resolved
@@ -94,12 +94,8 @@
             dependencies {
                 implementation "org.jetbrains.kotlin:kotlin-stdlib-common:${kotlinVersion}"
                 implementation 'org.jetbrains.kotlinx:kotlinx-coroutines-core-common:1.1.1'
-<<<<<<< HEAD
-                implementation 'org.jetbrains.kotlinx:kotlinx-serialization-runtime-common:0.10.0'
+                api 'org.jetbrains.kotlinx:kotlinx-serialization-runtime-common:0.10.0'
                 implementation 'io.github.microutils:kotlin-logging-common:1.6.22'
-=======
-                api 'org.jetbrains.kotlinx:kotlinx-serialization-runtime-common:0.10.0'
->>>>>>> 7adf940e
             }
         }
         commonTest {
@@ -116,16 +112,10 @@
                 implementation "org.jetbrains.kotlin:kotlin-stdlib-jdk8:${kotlinVersion}"
                 implementation "org.jetbrains.kotlin:kotlin-reflect:${kotlinVersion}"
                 implementation 'org.jetbrains.kotlinx:kotlinx-coroutines-core:1.1.1'
-<<<<<<< HEAD
-                implementation 'org.jetbrains.kotlinx:kotlinx-serialization-runtime:0.10.0'
-                implementation 'com.squareup.okhttp3:okhttp:3.12.1'
-                implementation 'io.github.microutils:kotlin-logging:1.6.22'
-=======
                 api 'org.jetbrains.kotlinx:kotlinx-serialization-runtime:0.10.0'
                 implementation 'com.squareup.okhttp3:okhttp:3.13.1'
                 implementation 'com.squareup.okio:okio:2.2.2'
-                implementation 'org.slf4j:slf4j-api:1.7.25'
->>>>>>> 7adf940e
+                implementation 'io.github.microutils:kotlin-logging:1.6.22'
             }
         }
         jvmTest {
