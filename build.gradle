plugins {
    id 'org.jetbrains.kotlin.multiplatform' version '1.3.20'
    id 'kotlinx-serialization' version '1.3.20'
    id 'maven-publish'
    id "com.jfrog.bintray" version "1.8.4"
    id "org.jetbrains.dokka" version "0.9.17"
}

group = 'com.jessecorbett'
version = diskordVersion

dokka {
    outputFormat = "html"
    outputDirectory = "public"
    kotlinTasks {
        // dokka fails to retrieve sources from MPP-tasks so they must be set empty to avoid exception
        []
    }
    sourceRoot {
        path = "src/commonMain/kotlin"
        platforms = ["Common"]
    }
    sourceRoot {
        path = "src/jvmMain/kotlin"
        platforms = ["JVM"]
    }
    sourceRoot {
        path = "src/jsMain/kotlin"
        platforms = ["JS"]
    }

    linkMapping {
        dir = "src/commonMain/kotlin"
        url = "https://gitlab.com/jesselcorbett/Diskord/tree/master/src/commonMain/kotlin"
        suffix = "#L"
    }
    linkMapping {
        dir = "src/jvmMain/kotlin"
        url = "https://gitlab.com/jesselcorbett/Diskord/tree/master/src/jvmMain/kotlin"
        suffix = "#L"
    }
    linkMapping {
        dir = "src/jsMain/kotlin"
        url = "https://gitlab.com/jesselcorbett/Diskord/tree/master/src/jsMain/kotlin"
        suffix = "#L"
    }
}

def pomConfig = {
    licenses {
        license {
            name 'The Apache Software License, Version 2.0'
            url 'http://www.apache.org/licenses/LICENSE-2.0.txt'
            distribution 'repo'
        }
    }

    developers {
        developer {
            id 'jesse corbett'
            name 'Jesse Corbett'
            email 'jesselcorbett@gmail.com'
        }
    }

    scm {
        url 'https://gitlab.com/jesselcorbett/Diskord'
    }
}

repositories {
    mavenCentral()
    maven { url "https://kotlin.bintray.com/kotlinx" } // kotlinx.serialization
}

kotlin {
    targets {
        fromPreset(presets.jvm, 'jvm') {
            mavenPublication {
                artifactId 'diskord'
                pom.withXml {
                    def root = asNode()
                    root.appendNode('description', 'A Kotlin wrapper around the Discord API')
                    root.appendNode('name', 'Diskord')
                    root.appendNode('url', 'https://gitlab.com/jesselcorbett/Diskord')
                    root.children().last() + pomConfig
                }
            }
        }
//        fromPreset(presets.js, 'js')
    }
    sourceSets {
        commonMain {
            dependencies {
<<<<<<< HEAD
                implementation 'org.jetbrains.kotlin:kotlin-stdlib-common'
                implementation 'org.jetbrains.kotlinx:kotlinx-coroutines-core-common:1.1.0'
                implementation 'io.github.microutils:kotlin-logging-common:1.6.22'
=======
                implementation "org.jetbrains.kotlin:kotlin-stdlib-common:${kotlinVersion}"
                implementation 'org.jetbrains.kotlinx:kotlinx-coroutines-core-common:1.1.1'
                implementation 'org.jetbrains.kotlinx:kotlinx-serialization-runtime-common:0.10.0'
>>>>>>> efb105bc
            }
        }
        commonTest {
            dependencies {
                implementation "org.jetbrains.kotlin:kotlin-test-common:${kotlinVersion}"
                implementation "org.jetbrains.kotlin:kotlin-test-annotations-common:${kotlinVersion}"
                implementation 'com.willowtreeapps.assertk:assertk-common:0.13'
                implementation 'io.mockk:mockk-common:1.9'
            }
        }

        jvmMain {
            dependencies {
                implementation "org.jetbrains.kotlin:kotlin-stdlib-jdk8:${kotlinVersion}"
                implementation "org.jetbrains.kotlin:kotlin-reflect:${kotlinVersion}"
                implementation 'org.jetbrains.kotlinx:kotlinx-coroutines-core:1.1.1'
                implementation 'org.jetbrains.kotlinx:kotlinx-serialization-runtime:0.10.0'
                implementation 'com.squareup.okhttp3:okhttp:3.12.1'
<<<<<<< HEAD
                implementation 'com.fasterxml.jackson.core:jackson-core:2.9.8'
                implementation 'com.fasterxml.jackson.core:jackson-annotations:2.9.8'
                implementation 'com.fasterxml.jackson.datatype:jackson-datatype-jsr310:2.9.8'
                implementation 'com.fasterxml.jackson.module:jackson-module-kotlin:2.9.8'
                implementation 'io.github.microutils:kotlin-logging:1.6.22'
=======
                implementation 'org.slf4j:slf4j-api:1.7.25'
>>>>>>> efb105bc
            }
        }
        jvmTest {
            dependencies {
                implementation 'org.jetbrains.kotlin:kotlin-test-junit5'
                implementation 'org.junit.jupiter:junit-jupiter-engine:5.3.2'
                implementation 'com.willowtreeapps.assertk:assertk-jvm:0.13'
                implementation 'io.mockk:mockk:1.9'
            }
        }

<<<<<<< HEAD
        jsMain {
            dependencies {
                implementation 'org.jetbrains.kotlin:kotlin-stdlib-js'
                implementation 'io.github.microutils:kotlin-logging-js:1.6.22'
            }
        }
        jsTest {
            dependencies {
                implementation 'org.jetbrains.kotlin:kotlin-test-js'
            }
        }
=======
//        jsMain {
//            dependencies {
//                implementation "org.jetbrains.kotlin:kotlin-stdlib-js:${kotlinVersion}"
//                implementation 'org.jetbrains.kotlinx:kotlinx-serialization-runtime-js:0.10.0'
//            }
//        }
//        jsTest {
//            dependencies {
//                implementation "org.jetbrains.kotlin:kotlin-test-js:${kotlinVersion}"
//            }
//        }
>>>>>>> efb105bc
    }
}

jvmTest {
    useJUnitPlatform()
}

bintray {
    user = System.getenv("BINTRAY_USER")
    key = System.getenv("BINTRAY_KEY")

    publish = true

    pkg {
        repo = 'diskord'
        name = 'diskord'
        licenses = ['Apache-2.0']
        vcsUrl = 'https://gitlab.com/jesselcorbett/Diskord'
        publications = ['jvm']
        version {
            name = diskordVersion
        }
    }
}

publishing {
    repositories {
        maven {
            name = "gitlab"
            url = "https://gitlab.com/api/v4/projects/${System.getenv("CI_PROJECT_ID")}/packages/maven"
            credentials(HttpHeaderCredentials) {
                name = "Job-Token"
                value = System.getenv("CI_JOB_TOKEN")
            }
            authentication {
                header(HttpHeaderAuthentication)
            }
        }
    }
}<|MERGE_RESOLUTION|>--- conflicted
+++ resolved
@@ -92,15 +92,10 @@
     sourceSets {
         commonMain {
             dependencies {
-<<<<<<< HEAD
-                implementation 'org.jetbrains.kotlin:kotlin-stdlib-common'
-                implementation 'org.jetbrains.kotlinx:kotlinx-coroutines-core-common:1.1.0'
-                implementation 'io.github.microutils:kotlin-logging-common:1.6.22'
-=======
                 implementation "org.jetbrains.kotlin:kotlin-stdlib-common:${kotlinVersion}"
                 implementation 'org.jetbrains.kotlinx:kotlinx-coroutines-core-common:1.1.1'
                 implementation 'org.jetbrains.kotlinx:kotlinx-serialization-runtime-common:0.10.0'
->>>>>>> efb105bc
+                implementation 'io.github.microutils:kotlin-logging-common:1.6.22'
             }
         }
         commonTest {
@@ -119,15 +114,7 @@
                 implementation 'org.jetbrains.kotlinx:kotlinx-coroutines-core:1.1.1'
                 implementation 'org.jetbrains.kotlinx:kotlinx-serialization-runtime:0.10.0'
                 implementation 'com.squareup.okhttp3:okhttp:3.12.1'
-<<<<<<< HEAD
-                implementation 'com.fasterxml.jackson.core:jackson-core:2.9.8'
-                implementation 'com.fasterxml.jackson.core:jackson-annotations:2.9.8'
-                implementation 'com.fasterxml.jackson.datatype:jackson-datatype-jsr310:2.9.8'
-                implementation 'com.fasterxml.jackson.module:jackson-module-kotlin:2.9.8'
                 implementation 'io.github.microutils:kotlin-logging:1.6.22'
-=======
-                implementation 'org.slf4j:slf4j-api:1.7.25'
->>>>>>> efb105bc
             }
         }
         jvmTest {
@@ -139,23 +126,11 @@
             }
         }
 
-<<<<<<< HEAD
-        jsMain {
-            dependencies {
-                implementation 'org.jetbrains.kotlin:kotlin-stdlib-js'
-                implementation 'io.github.microutils:kotlin-logging-js:1.6.22'
-            }
-        }
-        jsTest {
-            dependencies {
-                implementation 'org.jetbrains.kotlin:kotlin-test-js'
-            }
-        }
-=======
 //        jsMain {
 //            dependencies {
 //                implementation "org.jetbrains.kotlin:kotlin-stdlib-js:${kotlinVersion}"
 //                implementation 'org.jetbrains.kotlinx:kotlinx-serialization-runtime-js:0.10.0'
+//                implementation 'io.github.microutils:kotlin-logging-js:1.6.22'
 //            }
 //        }
 //        jsTest {
@@ -163,7 +138,6 @@
 //                implementation "org.jetbrains.kotlin:kotlin-test-js:${kotlinVersion}"
 //            }
 //        }
->>>>>>> efb105bc
     }
 }
 
