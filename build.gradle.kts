--- conflicted
+++ resolved
@@ -111,14 +111,9 @@
             dependencies {
                 implementation("org.jetbrains.kotlin:kotlin-stdlib-common:$kotlinVersion")
                 api("org.jetbrains.kotlinx:kotlinx-coroutines-core-common:$kotlinxCoroutinesVersion")
-<<<<<<< HEAD
-                api("org.jetbrains.kotlinx:kotlinx-serialization-runtime-common:0.11.1")
+                api("org.jetbrains.kotlinx:kotlinx-serialization-runtime-common:0.12.1")
                 implementation("io.github.microutils:kotlin-logging-common:1.7.6")
                 implementation("org.jetbrains.kotlinx:kotlinx-io:0.1.13")
-=======
-                api("org.jetbrains.kotlinx:kotlinx-serialization-runtime-common:0.12.0")
-                implementation("io.github.microutils:kotlin-logging-common:1.6.26")
->>>>>>> 418d7d95
                 implementation("io.ktor:ktor-client-core:$ktorVersion")
                 implementation("io.ktor:ktor-client-logging:$ktorVersion")
             }
@@ -140,14 +135,9 @@
             dependencies {
                 implementation("org.jetbrains.kotlin:kotlin-stdlib-jdk8:$kotlinVersion")
                 api("org.jetbrains.kotlinx:kotlinx-coroutines-core:$kotlinxCoroutinesVersion")
-<<<<<<< HEAD
-                api("org.jetbrains.kotlinx:kotlinx-serialization-runtime:0.11.1")
+                api("org.jetbrains.kotlinx:kotlinx-serialization-runtime:0.12.1")
                 implementation("io.github.microutils:kotlin-logging:1.7.6")
                 implementation("org.jetbrains.kotlinx:kotlinx-io-jvm:0.1.13")
-=======
-                api("org.jetbrains.kotlinx:kotlinx-serialization-runtime:0.12.0")
-                implementation("io.github.microutils:kotlin-logging:1.6.26")
->>>>>>> 418d7d95
                 implementation("org.slf4j:slf4j-api:1.7.26")
                 implementation("io.ktor:ktor-client-cio:$ktorVersion")
                 implementation("io.ktor:ktor-client-okhttp:$ktorVersion")
